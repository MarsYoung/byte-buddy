package net.bytebuddy;

import net.bytebuddy.dynamic.TypeResolver;
import net.bytebuddy.dynamic.loading.ClassLoadingStrategy;
import net.bytebuddy.implementation.MethodDelegation;
import net.bytebuddy.test.utility.ObjectPropertyAssertion;
import org.junit.Test;

import java.lang.reflect.Modifier;
import java.net.URL;
import java.net.URLClassLoader;

<<<<<<< HEAD
import static net.bytebuddy.matcher.ElementMatchers.isTypeInitializer;
import static org.hamcrest.CoreMatchers.instanceOf;
=======
import static org.hamcrest.CoreMatchers.notNullValue;
>>>>>>> 5b20fbc5
import static org.hamcrest.MatcherAssert.assertThat;
import static org.hamcrest.core.Is.is;

public class ByteBuddyTest {

    @Test(expected = IllegalArgumentException.class)
    public void testEnumWithoutValuesIsIllegal() throws Exception {
        new ByteBuddy().makeEnumeration();
    }

    @Test
    public void testEnumeration() throws Exception {
        Class<?> type = new ByteBuddy()
                .makeEnumeration("foo")
                .make()
                .load(getClass().getClassLoader(), ClassLoadingStrategy.Default.WRAPPER)
                .getLoaded();
        assertThat(Modifier.isPublic(type.getModifiers()), is(true));
        assertThat(type.isEnum(), is(true));
        assertThat(type.isInterface(), is(false));
        assertThat(type.isAnnotation(), is(false));
    }

    @Test
    public void testInterface() throws Exception {
        Class<?> type = new ByteBuddy()
                .makeInterface()
                .make()
                .load(getClass().getClassLoader(), ClassLoadingStrategy.Default.WRAPPER)
                .getLoaded();
        assertThat(Modifier.isPublic(type.getModifiers()), is(true));
        assertThat(type.isEnum(), is(false));
        assertThat(type.isInterface(), is(true));
        assertThat(type.isAnnotation(), is(false));
    }

    @Test
    public void testAnnotation() throws Exception {
        Class<?> type = new ByteBuddy()
                .makeAnnotation()
                .make()
                .load(getClass().getClassLoader(), ClassLoadingStrategy.Default.WRAPPER)
                .getLoaded();
        assertThat(Modifier.isPublic(type.getModifiers()), is(true));
        assertThat(type.isEnum(), is(false));
        assertThat(type.isInterface(), is(true));
        assertThat(type.isAnnotation(), is(true));
    }

    @Test
<<<<<<< HEAD
    public void testTypeInitializerInstrumentation() throws Exception {
        Recorder recorder = new Recorder();
        Class<?> type = new ByteBuddy()
                .subclass(Object.class)
                .invokable(isTypeInitializer())
                .intercept(MethodDelegation.to(recorder))
                .make(TypeResolver.Active.INSTANCE)
                .load(getClass().getClassLoader(), ClassLoadingStrategy.Default.WRAPPER)
                .getLoaded();
        assertThat(type.newInstance(), instanceOf(type));
        assertThat(recorder.counter, is(1));
=======
    public void testImplicitStrategyBootstrap() throws Exception {
        Class<?> type = new ByteBuddy()
                .subclass(Object.class)
                .make()
                .load(ClassLoadingStrategy.BOOTSTRAP_LOADER)
                .getLoaded();
        assertThat(type.getClassLoader(), notNullValue(ClassLoader.class));
    }

    @Test
    public void testImplicitStrategyNonBootstrap() throws Exception {
        ClassLoader classLoader = new URLClassLoader(new URL[0], null);
        Class<?> type = new ByteBuddy()
                .subclass(Object.class)
                .make()
                .load(classLoader)
                .getLoaded();
        assertThat(type.getClassLoader(), is(classLoader));
>>>>>>> 5b20fbc5
    }

    @Test
    public void testObjectProperties() throws Exception {
        ObjectPropertyAssertion.of(ByteBuddy.class).apply();
        ObjectPropertyAssertion.of(ByteBuddy.EnumerationImplementation.class).apply();
    }

    public static class Recorder {

        public int counter;

        public void instrument() {
            counter++;
        }
    }
}<|MERGE_RESOLUTION|>--- conflicted
+++ resolved
@@ -10,12 +10,9 @@
 import java.net.URL;
 import java.net.URLClassLoader;
 
-<<<<<<< HEAD
+import static org.hamcrest.CoreMatchers.notNullValue;
 import static net.bytebuddy.matcher.ElementMatchers.isTypeInitializer;
 import static org.hamcrest.CoreMatchers.instanceOf;
-=======
-import static org.hamcrest.CoreMatchers.notNullValue;
->>>>>>> 5b20fbc5
 import static org.hamcrest.MatcherAssert.assertThat;
 import static org.hamcrest.core.Is.is;
 
@@ -66,7 +63,6 @@
     }
 
     @Test
-<<<<<<< HEAD
     public void testTypeInitializerInstrumentation() throws Exception {
         Recorder recorder = new Recorder();
         Class<?> type = new ByteBuddy()
@@ -78,7 +74,9 @@
                 .getLoaded();
         assertThat(type.newInstance(), instanceOf(type));
         assertThat(recorder.counter, is(1));
-=======
+    }
+
+    @Test
     public void testImplicitStrategyBootstrap() throws Exception {
         Class<?> type = new ByteBuddy()
                 .subclass(Object.class)
@@ -97,7 +95,6 @@
                 .load(classLoader)
                 .getLoaded();
         assertThat(type.getClassLoader(), is(classLoader));
->>>>>>> 5b20fbc5
     }
 
     @Test
